--- conflicted
+++ resolved
@@ -13,8 +13,7 @@
 import { ServiceNamespace } from './namespaces/service'
 import { CmdletNamespace } from './namespaces/cmdlet'
 import { Host } from '@microsoft.azure/autorest-extension-base';
-import { Model } from '@microsoft.azure/autorest.codemodel-v3/dist/code-model/code-model';
-import { Host } from '@microsoft.azure/autorest-extension-base';
+import { codemodel } from '@microsoft.azure/autorest.codemodel-v3';
 
 export class Project extends codeDomProject {
   public azure!: boolean;
@@ -46,12 +45,7 @@
   public apiExtensionsFolder!: string;
   public baseFolder!: string;
   public moduleFolder!: string;
-<<<<<<< HEAD
   public schemaDefinitionResolver!: SchemaDefinitionResolver;
-  public maxInlinedParameters!: number;
-=======
-  public schemaDefinitionResolver: SchemaDefinitionResolver;
->>>>>>> f882a5b2
   public moduleVersion!: string;
   public profiles!: string[];
   public skipModelCmdlets!: boolean;
@@ -68,7 +62,7 @@
   public platyPsVersionMinimum!: string;
   public dependencyModuleFolder!: string;
   public state!: State;
-  private model!: Model;
+  get model() { return <codemodel.Model>this.state.model };
 
   constructor(protected service: Host, objectInitializer?: Partial<Project>) {
     super();
@@ -83,7 +77,7 @@
     this.schemaDefinitionResolver = new SchemaDefinitionResolver();
 
     this.projectNamespace = this.state.model.details.csharp.namespace;
-    this.model = this.state.model;
+
 
     this.overrides = {
       'Carbon.Json.Converters': `${this.projectNamespace}.Runtime.Json`,
@@ -102,49 +96,49 @@
     };
 
     // Values
-    this.moduleVersion = await Project.getConfigValue(this.service, 'module-version');
+    this.moduleVersion = await this.getConfigValue('module-version');
     this.profiles = this.model.info.extensions['x-ms-metadata'].profiles || [];
     this.accountsVersionMinimum = '1.4.0';
     this.platyPsVersionMinimum = '0.13.1';
 
     // Flags
-    this.skipModelCmdlets = await Project.getConfigValue(this.service, 'skip-model-cmdlets');
+    this.skipModelCmdlets = await this.getConfigValue('skip-model-cmdlets');
     this.azure = this.model.details.default.isAzure;
 
     // Names
     this.prefix = this.model.details.default.prefix;
     this.serviceName = this.model.details.default.serviceName;
     this.subjectPrefix = this.model.details.default.subjectPrefix;
-    this.moduleName = await Project.getConfigValue(this.service, 'module-name');
-    this.dllName = await Project.getConfigValue(this.service, 'dll-name');
+    this.moduleName = await this.getConfigValue('module-name');
+    this.dllName = await this.getConfigValue('dll-name');
 
     // Folders
-    this.baseFolder = await Project.getConfigValue(this.service, 'current-folder');
-    this.moduleFolder = await Project.getConfigValue(this.service, 'module-folder');
-    this.cmdletFolder = await Project.getConfigValue(this.service, 'cmdlet-folder');
-    this.modelCmdletFolder = await Project.getConfigValue(this.service, 'model-cmdlet-folder');
-    this.customFolder = await Project.getConfigValue(this.service, 'custom-cmdlet-folder');
-    this.internalFolder = await Project.getConfigValue(this.service, 'internal-cmdlet-folder');
-    this.testFolder = await Project.getConfigValue(this.service, 'test-folder');
-    this.runtimeFolder = await Project.getConfigValue(this.service, 'runtime-folder');
-    this.apiFolder = await Project.getConfigValue(this.service, 'api-folder');
-    this.apiExtensionsFolder = await Project.getConfigValue(this.service, 'api-extensions-folder');
-    this.binFolder = await Project.getConfigValue(this.service, 'bin-folder');
-    this.objFolder = await Project.getConfigValue(this.service, 'obj-folder');
-    this.exportsFolder = await Project.getConfigValue(this.service, 'exports-folder');
-    this.docsFolder = await Project.getConfigValue(this.service, 'docs-folder');
-    this.dependencyModuleFolder = await Project.getConfigValue(this.service, 'dependency-module-folder');
-    this.examplesFolder = await Project.getConfigValue(this.service, 'examples-folder');
+    this.baseFolder = await this.getConfigValue('current-folder');
+    this.moduleFolder = await this.getConfigValue('module-folder');
+    this.cmdletFolder = await this.getConfigValue('cmdlet-folder');
+    this.modelCmdletFolder = await this.getConfigValue('model-cmdlet-folder');
+    this.customFolder = await this.getConfigValue('custom-cmdlet-folder');
+    this.internalFolder = await this.getConfigValue('internal-cmdlet-folder');
+    this.testFolder = await this.getConfigValue('test-folder');
+    this.runtimeFolder = await this.getConfigValue('runtime-folder');
+    this.apiFolder = await this.getConfigValue('api-folder');
+    this.apiExtensionsFolder = await this.getConfigValue('api-extensions-folder');
+    this.binFolder = await this.getConfigValue('bin-folder');
+    this.objFolder = await this.getConfigValue('obj-folder');
+    this.exportsFolder = await this.getConfigValue('exports-folder');
+    this.docsFolder = await this.getConfigValue('docs-folder');
+    this.dependencyModuleFolder = await this.getConfigValue('dependency-module-folder');
+    this.examplesFolder = await this.getConfigValue('examples-folder');
 
     // File paths
-    this.csproj = await Project.getConfigValue(this.service, 'csproj');
-    this.dll = await Project.getConfigValue(this.service, 'dll');
-    this.psd1 = await Project.getConfigValue(this.service, 'psd1');
-    this.psm1 = await Project.getConfigValue(this.service, 'psm1');
-    this.psm1Custom = await Project.getConfigValue(this.service, 'psm1-custom');
-    this.psm1Internal = await Project.getConfigValue(this.service, 'psm1-internal');
-    this.formatPs1xml = await Project.getConfigValue(this.service, 'format-ps1xml');
-    this.nuspec = await Project.getConfigValue(this.service, 'nuspec');
+    this.csproj = await this.getConfigValue('csproj');
+    this.dll = await this.getConfigValue('dll');
+    this.psd1 = await this.getConfigValue('psd1');
+    this.psm1 = await this.getConfigValue('psm1');
+    this.psm1Custom = await this.getConfigValue('psm1-custom');
+    this.psm1Internal = await this.getConfigValue('psm1-internal');
+    this.formatPs1xml = await this.getConfigValue('format-ps1xml');
+    this.nuspec = await this.getConfigValue('nuspec');
     this.gitIgnore = `${this.baseFolder}/.gitignore`;
     this.gitAttributes = `${this.baseFolder}/.gitattributes`;
 
@@ -165,17 +159,12 @@
     return this;
   }
 
-  public static async getConfigValue<T>(service: Host, key: string, defaultValue?: T): Promise<T> {
-    const value = await service.GetValue(key);
+  public async getConfigValue<T>(key: string, defaultValue?: T): Promise<T> {
+    const value = await this.state.getValue(key);
     // GetValue returns null when values are not found.
-<<<<<<< HEAD
-    const value = await this.state.getValue(key);
-    return value !== null ? <T>value : defaultValue;
-=======
     if (defaultValue === undefined && value === null) {
       throw new Error(`No value for configuration key '${key}' was provided`);
     }
     return <T>(value !== null ? value : defaultValue);
->>>>>>> f882a5b2
   }
 }