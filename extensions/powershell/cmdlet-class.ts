/*---------------------------------------------------------------------------------------------
 *  Copyright (c) Microsoft Corporation. All rights reserved.
 *  Licensed under the MIT License. See License.txt in the project root for license information.
 *--------------------------------------------------------------------------------------------*/

import { command, getAllProperties, JsonType, KnownMediaType } from '@microsoft.azure/autorest.codemodel-v3';
import { Dictionary, escapeString, items, values } from '@microsoft.azure/codegen';
import {
  Access, Attribute, BackedProperty, Catch, Class, ClassType, Constructor, dotnet, Else, Expression, Finally, ForEach, If, ImplementedProperty, InitializedField, IsDeclaration,
  LambdaMethod, LambdaProperty, LiteralExpression, LocalVariable, Method, Modifier, Namespace, OneOrMoreStatements, Parameter, Property, Return, Statements, StringExpression,
  Switch, System, TerminalCase, Ternery, toExpression, Try, Using, valueOf, Field, IsNull, Or, ExpressionOrLiteral, CatchStatement, TerminalDefaultCase
} from '@microsoft.azure/codegen-csharp';
import { ClientRuntime, EventListener, Schema, ArrayOf, EnhancedTypeDeclaration } from '@microsoft.azure/autorest.csharp-v2';
import { Alias, ArgumentCompleterAttribute, AsyncCommandRuntime, AsyncJob, CmdletAttribute, ErrorCategory, ErrorRecord, Events, InvocationInfo, OutputTypeAttribute, ParameterAttribute, PSCmdlet, PSCredential, SwitchParameter, ValidateNotNull, verbEnum, GeneratedAttribute, DescriptionAttribute, CategoryAttribute, ParameterCategory, ProfileAttribute, PSObject, InternalExportAttribute } from './powershell-declarations';
import { State } from './state';
import { Channel } from '@microsoft.azure/autorest-extension-base';
import { IParameter } from '@microsoft.azure/autorest.codemodel-v3/dist/code-model/components';

export class CmdletClass extends Class {
  private cancellationToken!: Expression;
  public state: State;
  private readonly eventListener: EventListener;
  private readonly dropBodyParameter: boolean;
  private invocationInfo!: ImplementedProperty;
  correlationId!: InitializedField;
  processRecordId!: Field;
  private readonly thingsToSerialize: Array<{ parameter: Parameter, td: EnhancedTypeDeclaration }>;
  private bodyParameter?: Expression;

  constructor(namespace: Namespace, operation: command.CommandOperation, state: State, objectInitializer?: Partial<CmdletClass>) {
    // generate the 'variant'  part of the name
    const noun = `${state.project.prefix}${operation.details.csharp.subjectPrefix}${operation.details.csharp.subject}`
    const variantName = `${noun}${operation.details.csharp.name ? `_${operation.details.csharp.name}` : ''}`;

    const name = `${operation.details.csharp.verb}${variantName}`;
    super(namespace, name, PSCmdlet);
    this.dropBodyParameter = operation.details.csharp.dropBodyParameter ? true : false;
    this.apply(objectInitializer);
    this.interfaces.push(ClientRuntime.IEventListener);
    this.state = state;
    this.eventListener = new EventListener(new LiteralExpression(`((${ClientRuntime.IEventListener})this)`), true);
    // basic stuff
    this.addCommonStuff();
    this.thingsToSerialize = new Array();

    this.description = escapeString(operation.details.csharp.description);
    const $this = this;

    this.add(new Method('BeginProcessing', dotnet.Void, {
      override: Modifier.Override,
      access: Access.Protected,
      description: `(overrides the default BeginProcessing method in ${PSCmdlet})`,
      *body() {
        yield `Module.Instance.SetProxyConfiguration(Proxy, ProxyCredential, ProxyUseDefaultCredentials);`;
        yield If($this.$<Property>('Break'), `${ClientRuntime.AttachDebugger}.Break();`);

        yield $this.eventListener.syncSignal(Events.CmdletBeginProcessing);
      }
    }));

    // construct the class
    this.addClassAttributes(operation, variantName);
    this.addPowershellParameters(operation);

    // implement IEventListener
    this.implementIEventListener();

    // add constructors
    this.implementConstructors(operation);

    // json serialization
    this.implementSerialization(operation);

    // processRecord
    this.implementProcessRecord(operation);

    this.implementProcessRecordAsync(operation);
  }

  private addCommonStuff() {

    // add a private copy of invocation information for our own uses.
    const privateInvocationInfo = this.add(new Field("__invocationInfo", InvocationInfo, { description: 'A copy of the Invocation Info (necessary to allow asJob to clone this cmdlet)', access: Access.Private }));
    this.invocationInfo = new ImplementedProperty('InvocationInformation', InvocationInfo, { description: 'Accessor for our copy of the InvocationInfo.' });
    this.invocationInfo.getterStatements = Return(`${privateInvocationInfo.value} = ${privateInvocationInfo.value} ?? this.MyInvocation `);
    this.invocationInfo.setterStatements = new Statements(privateInvocationInfo.assign(`value`));
    this.add(this.invocationInfo);

    if (this.state.project.azure) {
      this.correlationId = this.add(new InitializedField("__correlationId", dotnet.String, `System.Guid.NewGuid().ToString()`, { description: 'A unique id generatd for the this cmdlet when it is instantiated.', access: Access.Private }));
      this.processRecordId = this.add(new Field("__processRecordId", dotnet.String, { description: 'A unique id generatd for the this cmdlet when ProcessRecord() is called.', access: Access.Private }));
    }

    // pipeline property
    this.add(new Property('Pipeline', ClientRuntime.HttpPipeline, { getAccess: Access.Private, setAccess: Access.Private, description: `The instance of the <see cref="${ClientRuntime.HttpPipeline}" /> that the remote call will use.` }));

    // client API property (gs01: fill this in correctly)
    const clientAPI = new ClassType(this.state.model.details.csharp.namespace, this.state.model.details.csharp.name);
    this.add(new LambdaProperty('Client', clientAPI, new LiteralExpression(`${this.state.project.serviceNamespace.moduleClass.declaration}.Instance.ClientAPI`), { description: `The reference to the client API class.` }));

    // debugging
    const brk = this.add(new Property('Break', SwitchParameter, { attributes: [], description: `Wait for .NET debugger to attach` }));
    brk.add(new Attribute(ParameterAttribute, { parameters: ['Mandatory = false', `DontShow = true`, `HelpMessage = "Wait for .NET debugger to attach"`] }));
    brk.add(new Attribute(CategoryAttribute, { parameters: [`${ParameterCategory}.Runtime`] }));

    // Cmdlet Parameters for pipeline manipulations.
    const prepend = this.add(new Property('HttpPipelinePrepend', ClientRuntime.SendAsyncStep, { attributes: [], description: `SendAsync Pipeline Steps to be prepended to the front of the pipeline` }));
    prepend.add(new Attribute(ParameterAttribute, { parameters: ['Mandatory = false', `DontShow = true`, `HelpMessage = "SendAsync Pipeline Steps to be prepended to the front of the pipeline"`] }));
    prepend.add(new Attribute(ValidateNotNull));
    prepend.add(new Attribute(CategoryAttribute, { parameters: [`${ParameterCategory}.Runtime`] }));

    const append = this.add(new Property('HttpPipelineAppend', ClientRuntime.SendAsyncStep, { attributes: [], description: `SendAsync Pipeline Steps to be appended to the front of the pipeline` }));
    append.add(new Attribute(ParameterAttribute, { parameters: ['Mandatory = false', `DontShow = true`, `HelpMessage = "SendAsync Pipeline Steps to be appended to the front of the pipeline"`] }));
    append.add(new Attribute(ValidateNotNull));
    append.add(new Attribute(CategoryAttribute, { parameters: [`${ParameterCategory}.Runtime`] }));

    const proxyCredential = this.add(new Property('ProxyCredential', PSCredential, { attributes: [], description: `Credentials for a proxy server to use for the remote call` }));
    proxyCredential.add(new Attribute(ParameterAttribute, { parameters: ['Mandatory = false', `DontShow = true`, `HelpMessage = "Credentials for a proxy server to use for the remote call"`] }));
    proxyCredential.add(new Attribute(ValidateNotNull));
    proxyCredential.add(new Attribute(CategoryAttribute, { parameters: [`${ParameterCategory}.Runtime`] }));

    const useDefaultCreds = this.add(new Property('ProxyUseDefaultCredentials ', SwitchParameter, { attributes: [], description: `Use the default credentials for the proxy` }));
    useDefaultCreds.add(new Attribute(ParameterAttribute, { parameters: ['Mandatory = false', `DontShow = true`, `HelpMessage = "Use the default credentials for the proxy"`] }));
    useDefaultCreds.add(new Attribute(CategoryAttribute, { parameters: [`${ParameterCategory}.Runtime`] }));

    const proxyUri = this.add(new Property('Proxy', System.Uri, { attributes: [], description: `The URI for the proxy server to use` }));
    proxyUri.add(new Attribute(ParameterAttribute, { parameters: ['Mandatory = false', `DontShow = true`, `HelpMessage = "The URI for the proxy server to use"`] }));
    proxyUri.add(new Attribute(CategoryAttribute, { parameters: [`${ParameterCategory}.Runtime`] }));

    if (this.state.project.azure) {
      const defaultProfile = this.add(new Property('DefaultProfile', PSObject, { description: `The credentials, account, tenant, and subscription used for communication with Azure` }));
      defaultProfile.add(new Attribute(ParameterAttribute, { parameters: ['Mandatory = false', `HelpMessage = "The credentials, account, tenant, and subscription used for communication with Azure."`] }));
      defaultProfile.add(new Attribute(ValidateNotNull));
      defaultProfile.add(new Attribute(Alias, { parameters: ['"AzureRMContext"', '"AzureCredential"'] }));
      defaultProfile.add(new Attribute(CategoryAttribute, { parameters: [`${ParameterCategory}.Azure`] }));
    }

    this.add(new Method('StopProcessing', dotnet.Void, { access: Access.Protected, override: Modifier.Override, description: `Interrupts currently running code within the command.` })).add(function* () {
      yield `((${ClientRuntime.IEventListener})this).Cancel();`;
      yield `base.StopProcessing();`;
    });

    const $this = this;
    this.add(new Method('EndProcessing', dotnet.Void, { access: Access.Protected, override: Modifier.Override, description: `Performs clean-up after the command execution` })).add(function* () {
      // gs01: remember what you were doing here to make it so these can be parallelized...
      yield '';
      yield $this.eventListener.syncSignal(Events.CmdletEndProcessing);
    });
  }

  private isWritableCmdlet(operation: command.CommandOperation): boolean {
    switch (operation.callGraph[0].method.toLowerCase()) {
      case 'put':
      case 'post':
      case 'delete':
      case 'patch':
        return true;
    }
    return false;
  }

  private implementProcessRecord(operation: command.CommandOperation) {
    const $this = this;
    const writable = this.isWritableCmdlet(operation);

    this.add(new Method('ProcessRecord', undefined, { access: Access.Protected, override: Modifier.Override, description: `Performs execution of the command.` })).add(function* () {
      yield $this.eventListener.syncSignal(Events.CmdletProcessRecordStart);
      if ($this.state.project.azure) {
        yield $this.processRecordId.assign('System.Guid.NewGuid().ToString()');
      }
      yield Try(function* () {
        yield `// work`;
        const normal = new Statements(function* () {
          const acr = new LocalVariable('asyncCommandRuntime', dotnet.Var, { initializer: AsyncCommandRuntime.new(dotnet.This, $this.cancellationToken) });
          yield Using(acr.declarationExpression, function* () {
            yield `${acr}.Wait( ProcessRecordAsync(),${$this.cancellationToken});`;
          });
        });

        if (operation.asjob) {
          const asjob = $this.add(new Property('AsJob', SwitchParameter, { description: `when specified, runs this cmdlet as a PowerShell job` }));
          asjob.add(new Attribute(ParameterAttribute, { parameters: ['Mandatory = false', `HelpMessage = "Run the command as a job"`] }));
        }

        const work: OneOrMoreStatements = operation.asjob ? function* () {
          yield If(`true == MyInvocation?.BoundParameters?.ContainsKey("AsJob")`, function* () {
            // clone the cmdlet instance, since the instance can be reused and overwrite data.
            const instance = new LocalVariable(`instance`, dotnet.Var, { initializer: `this.Clone()` });
            yield instance.declarationStatement;

            // create the job (which will set the CommandRuntime of the clone to the AsyncJob itself)
            const job = new LocalVariable('job', dotnet.Var, { initializer: AsyncJob.new(instance, 'this.MyInvocation.Line, this.MyInvocation.MyCommand.Name, this._cancellationTokenSource.Token', 'this._cancellationTokenSource.Cancel') });
            yield job.declarationStatement;

            // add the job to the repository
            yield `JobRepository.Add(${job});`;

            // invoke the cmdlet's PRA
            const task = new LocalVariable(`task`, dotnet.Var, { initializer: `${instance}.ProcessRecordAsync()` });
            yield task.declarationStatement;

            // have the AsyncJob monitor the lifetime of the Task
            yield `${job}.Monitor(${task});`;

            // return the job to the user now.
            yield `WriteObject(${job});`;

          });
          yield Else(normal);
        } : normal;

        if (writable) {
          yield If(`ShouldProcess($"Call remote '${operation.callGraph[0].details.csharp.name}' operation")`, work);
        } else {
          yield work;
        }
      });
      const aggregateException = new Parameter('aggregateException', System.AggregateException);
      yield Catch(aggregateException, function* () {
        yield `// unroll the inner exceptions to get the root cause`;
        yield ForEach('innerException', new LiteralExpression(`${aggregateException.use}.Flatten().InnerExceptions`), function* () {
          yield $this.eventListener.syncSignal(Events.CmdletException, new LiteralExpression(`$"{innerException.GetType().Name} - {innerException.Message} : {innerException.StackTrace}"`));
          yield `// Write exception out to error channel.`;
          yield `WriteError( new ${ErrorRecord}(innerException,string.Empty, ${ErrorCategory('NotSpecified')}, null) );`;
        });
      });

      const exceptionWhenTerminatingError = new Parameter('exception', System.Exception);
      yield Catch(exceptionWhenTerminatingError, function* () {
        yield $this.eventListener.syncSignal(Events.CmdletException, new LiteralExpression(`$"{${exceptionWhenTerminatingError.use}.GetType().Name} - {${exceptionWhenTerminatingError.use}.Message} : {${exceptionWhenTerminatingError.use}.StackTrace}"`));
        yield `ThrowTerminatingError( new ${ErrorRecord}(${exceptionWhenTerminatingError.use},string.Empty, ${ErrorCategory('NotSpecified')}, null) );`;
      }, { when: new LiteralExpression(`(exception as System.Management.Automation.PipelineStoppedException)!= null && (exception as System.Management.Automation.PipelineStoppedException).InnerException == null`) });

      const exception = new Parameter('exception', System.Exception);
      yield Catch(exception, function* () {
        yield $this.eventListener.syncSignal(Events.CmdletException, new LiteralExpression(`$"{${exception.use}.GetType().Name} - {${exception.use}.Message} : {${exception.use}.StackTrace}"`));
        yield `// Write exception out to error channel.`;
        yield `WriteError( new ${ErrorRecord}(${exception.use},string.Empty, ${ErrorCategory('NotSpecified')}, null) );`;
      });

      yield Finally(function* () {
        yield $this.eventListener.syncSignalNoCheck(Events.CmdletProcessRecordEnd);
      });
    });

  }

  private implementProcessRecordAsync(operation: command.CommandOperation) {
    const $this = this;
    const PAR = this.add(new Method('ProcessRecordAsync', System.Threading.Tasks.Task(), {
      access: Access.Protected, async: Modifier.Async,
      description: `Performs execution of the command, working asynchronously if required.`,
      returnsDescription: `A <see cref="${System.Threading.Tasks.Task()}" /> that will be complete when handling of the method is completed.`
    }));

    // we don't want to use SynchContext here.
    PAR.push(Using(`NoSynchronizationContext`, ``));

    PAR.add(function* () {
      // construct the call to the operation
      yield $this.eventListener.signal(Events.CmdletProcessRecordAsyncStart);

      yield $this.eventListener.signal(Events.CmdletGetPipeline);

      const pipeline = $this.$<Property>('Pipeline');

      if ($this.state.project.azure) {
        yield pipeline.assign(new LiteralExpression(`${$this.state.project.serviceNamespace.moduleClass.declaration}.Instance.CreatePipeline(${$this.invocationInfo}, ${$this.correlationId}, ${$this.processRecordId})`));
      } else {
        yield pipeline.assign(new LiteralExpression(`${$this.state.project.serviceNamespace.moduleClass.declaration}.Instance.CreatePipeline(${$this.invocationInfo})`));
      }


      yield pipeline.invokeMethod('Prepend', $this.$<Property>('HttpPipelinePrepend'));
      yield pipeline.invokeMethod('Append', $this.$<Property>('HttpPipelineAppend'));

      yield `// get the client instance`;
      const apiCall = operation.callGraph[0];

      // find each parameter to the method, and find out where the value is going to come from.
      const operationParameters: Array<Expression> = values(apiCall.parameters).linq.where(each => !(each.details.csharp.constantValue)).linq.select(p => {
        return values($this.properties).linq.where(each => each.metadata.parameterDefinition).linq.first(each => each.metadata.parameterDefinition.details.csharp.uid === p.details.csharp.uid);
      }).linq.select(each => each ? each : new LiteralExpression('null')).linq.toArray();

      // is there a body parameter we should include?
      if ($this.bodyParameter) {
        operationParameters.push($this.bodyParameter);
      }

      // create the response handlers
      const responses = [...values(apiCall.responses).linq.selectMany(each => each)];

      const callbackMethods = values(responses).linq.toArray().map(each => new LiteralExpression(each.details.csharp.name));

      // make callback methods
      for (const each of values(responses)) {

        const parameters = new Array<Parameter>();
        parameters.push(new Parameter('responseMessage', System.Net.Http.HttpResponseMessage, { description: `the raw response message as an ${System.Net.Http.HttpResponseMessage}.` }));

        if (each.details.csharp.responseType) {
          parameters.push(new Parameter('response', System.Threading.Tasks.Task({ declaration: each.details.csharp.responseType }), { description: `the body result as a <see cref="${each.details.csharp.responseType}" /> from the remote call` }));
        }
        if (each.details.csharp.headerType) {
          parameters.push(new Parameter('headers', System.Threading.Tasks.Task({ declaration: each.details.csharp.headerType }), { description: `the header result as a <see cref="${each.details.csharp.headerType}" /> from the remote call` }));
        }

        const responseMethod = new Method(`${each.details.csharp.name}`, System.Threading.Tasks.Task(), {
          access: Access.Private,
          parameters,
          async: Modifier.Async,
          description: each.details.csharp.description,
          returnsDescription: `A <see cref="${System.Threading.Tasks.Task()}" /> that will be complete when handling of the method is completed.`
        });
        responseMethod.push(Using(`NoSynchronizationContext`, ``));

        responseMethod.add(function* () {
          if (each.details.csharp.isErrorResponse) {
            // this should write an error to the error channel.
            yield `// Error Response : ${each.responseCode} `;
            const unexpected = function* () {
              yield `// Unrecognized Response. Create an error record based on what we have.`;
              yield `WriteError(new System.Management.Automation.ErrorRecord(new System.Exception($"The service encountered an unexpected result: {responseMessage.StatusCode}\\nBody: {await responseMessage.Content.ReadAsStringAsync()}"), responseMessage.StatusCode.ToString(), System.Management.Automation.ErrorCategory.InvalidOperation, new { ${operationParameters.filter(e => valueOf(e) !== 'null').join(',')}}));`;
            }
            if (each.schema) {
              // the schema should be the error information.
              // this supports both { error { message, code} } and { message, code} 

              let props = getAllProperties(each.schema);
              const errorProperty = values(props).linq.first(p => p.details.csharp.name === 'error');
              let ep = '';
              if (errorProperty) {
                props = getAllProperties(errorProperty.schema);
                ep = `${errorProperty.details.csharp.name}?.`;
              }

              const codeProp = values(props).linq.first(p => p.details.csharp.name === 'code');
              const messageProp = values(props).linq.first(p => p.details.csharp.name === 'message');

              if (codeProp && messageProp) {
                const lcode = new LocalVariable('code', dotnet.Var, { initializer: `(await response).${ep}${codeProp.details.csharp.name};` });
                const lmessage = new LocalVariable('message', dotnet.Var, { initializer: `(await response).${ep}${messageProp.details.csharp.name};` });
                yield lcode.declarationStatement;
                yield lmessage.declarationStatement;
                yield If(Or(IsNull(lcode), (IsNull(lmessage))), unexpected);
                yield Else(`WriteError(new System.Management.Automation.ErrorRecord(new System.Exception($"[{${lcode}}] : {${lmessage}}"), ${lcode}?.ToString(), System.Management.Automation.ErrorCategory.InvalidOperation, new { ${operationParameters.filter(e => valueOf(e) !== 'null').join(',')}}));`)
                return;
              } else {
                yield unexpected;
                return;
              }
            } else {
              yield unexpected;
              return;
            }
          }

          yield `// ${each.details.csharp.name} - response for ${each.responseCode} / ${each.mimeTypes.join('/')}`;
          if (each.schema) {
            const schema = each.schema;

            if (apiCall.details.csharp.pageable) {
              const pageable = apiCall.details.csharp.pageable;
              yield `// response should be returning an array of some kind. +Pageable`;
              yield `// ${pageable.responseType} / ${pageable.itemName || '<none>'} / ${pageable.nextLinkName || '<none>'}`;
              switch (pageable.responseType) {
                // the result is (or works like a x-ms-pageable)
                case `pageable`:
                case `nested-array`:
                  const valueProperty = schema.properties[pageable.itemName];
                  const nextLinkProperty = schema.properties[pageable.nextLinkName];
                  if (valueProperty && nextLinkProperty) {
                    // it's pageable!
                    const result = new LocalVariable('result', dotnet.Var, { initializer: new LiteralExpression(`await response`) });
                    yield result.declarationStatement;
                    // write out the current contents
                    yield `WriteObject(${result.value}.${valueProperty.details.csharp.name},true);`;
                    const nextLinkName = `${result.value}.${nextLinkProperty.details.csharp.name}`;
                    yield (If(`${nextLinkName} != null`,
                      If(`responseMessage.RequestMessage is System.Net.Http.HttpRequestMessage requestMessage `, function* () {
                        yield `requestMessage = requestMessage.Clone(new System.Uri( ${nextLinkName} ),${ClientRuntime.Method.Get} );`;
                        yield $this.eventListener.signal(Events.FollowingNextLink);
                        yield `await this.${$this.$<Property>('Client').invokeMethod(`${apiCall.details.csharp.name}_Call`, ...[toExpression('requestMessage'), ...callbackMethods, dotnet.This, pipeline]).implementation}`;
                      })
                    ));
                    return;
                  } else if (valueProperty) {
                    // it's just a nested array
                    yield `WriteObject((await response).${valueProperty.details.csharp.name}, true);`;
                    return;
                  }
                  break;

                // it's just an array,
                case `array`:
                  // just write-object(enumerate) with the output
                  yield `WriteObject(await response, true);`;
                  return;
              }
              // ok, let's see if the response type
            }
            // we expect to get back some data from this call.

            yield `// (await response) // should be ${$this.state.project.schemaDefinitionResolver.resolveTypeDeclaration(<Schema>schema, true, $this.state).declaration}`;

            const props = getAllProperties(schema);
            if (props.length === 1) {
              // let's unroll this and write out the single property
              yield `WriteObject((await response).${props[0].details.csharp.name});`;
              return;
            }

            // more than one property, let's just return the result object
            yield `WriteObject(await response);`;
            return;
          }
          yield If(`true == MyInvocation?.BoundParameters?.ContainsKey("PassThru")`, function* () {
            // no return type. Let's just return ... true?
            yield `WriteObject(true);`;
          })
        });
        $this.add(responseMethod);
      }

      yield Try(function* () {
        // make the call.
        yield $this.eventListener.signal(Events.CmdletBeforeAPICall);
        yield `await this.${$this.$<Property>('Client').invokeMethod(apiCall.details.csharp.name, ...[...operationParameters, ...callbackMethods, dotnet.This, pipeline]).implementation}`;
        yield $this.eventListener.signal(Events.CmdletAfterAPICall);

      });
      yield Finally(function* () {
        yield $this.eventListener.signalNoCheck(Events.CmdletProcessRecordAsyncEnd);
      });
    });
  }

  private implementSerialization(operation: command.CommandOperation) {
    const $this = this;
    // set up the declaration for the toJson method.
    const container = new Parameter('container', ClientRuntime.JsonObject, { description: `The <see cref="${ClientRuntime.JsonObject}"/> container to serialize this object into. If the caller passes in <c>null</c>, a new instance will be created and returned to the caller.` });
    const mode = new Parameter('serializationMode', ClientRuntime.SerializationMode, { description: `Allows the caller to choose the depth of the serialization. See <see cref="${ClientRuntime.SerializationMode}"/>.` });

    const toJsonMethod = this.add(new Method('ToJson', ClientRuntime.JsonNode, {
      parameters: [container, mode],
      description: `Serializes the state of this cmdlet to a <see cref="${ClientRuntime.JsonNode}" /> object.`,
      returnsDescription: `a serialized instance of <see cref="${this.name}" /> as a <see cref="${ClientRuntime.JsonNode}" />.`
    }));
    toJsonMethod.add(function* () {
      yield `// serialization method`;
      yield `container = ${container.use} ?? new ${ClientRuntime.JsonObject.declaration}();`;

      for (const parameter of values(operation.parameters)) {
        // const td = $this.state.project.schemaDefinitionResolver.resolveTypeDeclaration(<Schema>parameter.schema, true /*parameter.required*/, $this.state);
        // if (!(parameter.details.csharp.constantValue)) {
        // yield td.serializeToContainerMember(KnownMediaType.Json, parameter.details.csharp.name, container, parameter.details.csharp.name);
        // }
      }

      yield `return container;`;
    });

    // create the FromJson method
    const node = new Parameter('node', ClientRuntime.JsonNode, { description: `a <see cref="${ClientRuntime.JsonNode}" /> to deserialize from.` });
    const fromJson = this.addMethod(new Method('FromJson', this, {
      parameters: [node],
      static: Modifier.Static,
      description: `Deserializes a <see cref="${ClientRuntime.JsonNode}" /> into a new instance of this class.`,
      returnsDescription: `an instance of ${this.name}.`
    }));
    fromJson.add(function* () {
      const json = IsDeclaration(node, ClientRuntime.JsonObject, 'json');
      yield Return(Ternery(json.check, $this.new(json), dotnet.Null));
    });

    // from/to json-string
    const strJson = new Parameter('jsonText', dotnet.String, { description: 'a string containing a JSON serialized instance of this cmdlet.' });
    this.add(new LambdaMethod('FromJsonString', this, new LiteralExpression(`string.IsNullOrEmpty(${strJson.value}) ? null : ${fromJson.invoke(ClientRuntime.JsonObject.Parse(strJson)).toString()}`), {
      parameters: [strJson],
      static: Modifier.Static,
      description: `Creates a new instance of this cmdlet, deserializing the content from a json string.`,
      returnsDescription: `returns a new instance of the <see cref="${this.name}" /> cmdlet`
    }));

    // clone
    const clone = this.add(new Method('Clone', this, {
      description: `Creates a duplicate instance of this cmdlet (via JSON serialization).`,
      returnsDescription: `a duplicate instance of ${this.name}`,
    }));
    clone.add(function* () {
      const i = new LocalVariable('clone', dotnet.Var, {
        initializer: fromJson.invoke(new LiteralExpression(`this.${toJsonMethod.invoke(dotnet.Null, ClientRuntime.SerializationMode.IncludeAll).value}`))
      });
      yield i.declarationStatement;
      yield `${i.value}.HttpPipelinePrepend = this.HttpPipelinePrepend;`;
      yield `${i.value}.HttpPipelineAppend = this.HttpPipelineAppend;`;

      yield Return(i);
    });
  }

  private implementConstructors(operation: command.CommandOperation) {
    const $this = this;
    // default constructor
    this.add(new Constructor(this, { description: `Intializes a new instance of the <see cref="${this.name}" /> cmdlet class.` }));

    // deserialization constructor
    const deserializerConstructor = this.add(new Constructor(this, {
      parameters: [new Parameter('json', ClientRuntime.JsonObject, { description: `a <see cref="${ClientRuntime.JsonObject}" /> to deserialize from.` })],
      access: Access.Internal,
      description: `Constructor for deserialization.`

    }));
    deserializerConstructor.add(function* () {
      yield `// deserialize the contents`;
      /*
      // for (const parameter of values(operation.parameters)) {
      for (const each of $this.thingsToSerialize) {
        const td = $this.state.project.schemaDefinitionResolver.resolveTypeDeclaration(<Schema>parameter.schema, true , $this.state);

        // skip parameters that are handled elsewise.
        if (parameter.details.csharp.constantValue || parameter.details.csharp.apiversion) {
          continue;
        }

        const bp = $this.$<Property>(parameter.details.csharp.name);

        // dont' serialize if it's a constant or host parameter.
        // yield td.getDeserializePropertyStatement(KnownMediaType.Json, 'json', bp.backingName, parameter.details.csharp.name);
        yield bp.assignPrivate(td.deserializeFromContainerMember(KnownMediaType.Json, 'json', parameter.details.csharp.name, bp));

      }
      */
    });
  }

  private implementIEventListener() {
    const $this = this;
    const cts = this.add(new InitializedField('_cancellationTokenSource', System.Threading.CancellationTokenSource, new LiteralExpression(`new ${System.Threading.CancellationTokenSource.declaration}()`), {
      access: Access.Private,
      description: `The <see cref="${System.Threading.CancellationTokenSource}" /> for this operation.`
    }));
    this.add(new LambdaProperty(`${ClientRuntime.IEventListener}.Token`, System.Threading.CancellationToken, new LiteralExpression(`${cts.value}.Token`), { getAccess: Access.Default, setAccess: Access.Default, description: `<see cref="IEventListener" /> cancellation token.` }));
    this.cancellationToken = toExpression(`((${ClientRuntime.IEventListener})this).Token`);
    this.add(new LambdaProperty(`${ClientRuntime.IEventListener}.Cancel`, System.Action(), new LiteralExpression(`${cts.value}.Cancel`), { getAccess: Access.Default, setAccess: Access.Default, description: `<see cref="IEventListener" /> cancellation delegate. Stops the cmdlet when called.` }));

    const id = new Parameter('id', dotnet.String, { description: `The message id` });
    const token = new Parameter('token', System.Threading.CancellationToken, { description: `The message cancellation token. When this call is cancelled, this should be <c>true</c>` });
    const messageData = new Parameter('messageData', System.Func(ClientRuntime.EventData), { description: `Detailed message data for the message event.` });
    const signalMethod = this.add(new Method(`${ClientRuntime.IEventListener}.Signal`, System.Threading.Tasks.Task(), {
      async: Modifier.Async,
      parameters: [id, token, messageData],
      access: Access.Default,
      description: `Handles/Dispatches events during the call to the REST service.`,
      returnsDescription: `A <see cref="${System.Threading.Tasks.Task()}" /> that will be complete when handling of the message is completed.`
    }));
    signalMethod.push(Using(`NoSynchronizationContext`, ``));

    signalMethod.add(function* () {
      yield If(`${token.value}.IsCancellationRequested`, Return());

      yield Switch(id, [
        TerminalCase(Events.Verbose.value, function* () {
          yield `WriteVerbose($"{messageData().Message ?? ${System.String.Empty}}");`;
          yield Return();
        }),
        TerminalCase(Events.Warning.value, function* () {
          yield `WriteWarning($"{messageData().Message ?? ${System.String.Empty}}");`;
          yield Return();
        }),
        TerminalCase(Events.Information.value, function* () {
          const data = new LocalVariable('data', dotnet.Var, { initializer: new LiteralExpression(`${messageData.use}()`) });
          yield data.declarationStatement;
          yield `WriteInformation(data, new[] { data.Message });`;
          yield Return();
        }),
        TerminalCase(Events.Debug.value, function* () {
          yield `WriteDebug($"{messageData().Message ?? ${System.String.Empty}}");`;
          yield Return();
        }),
        TerminalCase(Events.Error.value, function* () {
          yield `WriteError(new System.Management.Automation.ErrorRecord( new System.Exception(messageData().Message), string.Empty, System.Management.Automation.ErrorCategory.NotSpecified, null ) );`;
          yield Return();
        }),
      ]);

      if ($this.state.project.azure) {
        // in azure mode, we signal the AzAccount module with every event that makes it here.
        yield `await ${$this.state.project.serviceNamespace.moduleClass.declaration}.Instance.Signal(${id.value}, ${token.value}, ${messageData.value}, (i,t,m) => ((${ClientRuntime.IEventListener})this).Signal(i,t,()=> ${ClientRuntime.EventDataConverter}.ConvertFrom( m() ) as ${ClientRuntime.EventData} ), ${$this.invocationInfo.value}, this.ParameterSetName, ${$this.correlationId.value}, ${$this.processRecordId.value}, null );`;
        yield If(`${token.value}.IsCancellationRequested`, Return());
      }
      yield `WriteDebug($"{id}: {messageData().Message ?? ${System.String.Empty}}");`;
      // any handling of the signal on our side...
    });
  }

  private addPowershellParameters(operation: command.CommandOperation) {
    const vps = operation.details.csharp.virtualParameters || {
      body: [],
      operation: [],
    };

    for (const parameter of values(operation.parameters)) {
      // these are the parameters that this command expects
      const td = this.state.project.schemaDefinitionResolver.resolveTypeDeclaration(<Schema>parameter.schema, /*parameter.required*/ true, this.state);

      if (parameter.details.csharp.constantValue) {
        // this parameter has a constant value -- SKIP IT
        continue;
      }

      if (parameter.details.csharp.fromHost) {
        // the parameter is expected to be gotten from the host.(ie, Az.Accounts)

        const hostParameter = this.add(new BackedProperty(parameter.details.csharp.name, td, {
          metadata: {
            parameterDefinition: parameter.details.csharp.httpParameter
          },
          description: parameter.details.csharp.description,
        }));

        // in the BeginProcessing, we should tell it to go get the value for this property from the common module
        this.$<Method>('BeginProcessing').add(hostParameter.assignPrivate(new LiteralExpression(`${this.state.project.serviceNamespace.moduleClass.declaration}.Instance.GetParameter(this.MyInvocation, ${this.correlationId.value}, "${parameter.name}") as string`)));
        continue;
      }
      const $this = this;

      if (parameter.details.csharp.apiversion) {
        // Api-version parameters for azure are a custom implementation
        this.add(new ImplementedProperty(parameter.details.csharp.name, td, {
          getAccess: Access.Internal,
          setAccess: Access.Private,
          metadata: {
            parameterDefinition: parameter.details.csharp.httpParameter
          },
          description: parameter.details.csharp.description,
          *getterStatements() {
            const metadata = operation.extensions['x-ms-metadata'];
            const profiles = <Dictionary<string>>metadata.profiles || new Dictionary<string>();

            yield Switch(`${$this.state.project.serviceNamespace.moduleClass.declaration}.Instance.Profile`, function* () {
              for (const { key: profileName, value: apiVersion } of items(profiles)) {
                yield TerminalCase(`"${profileName}"`, Return(`"${apiVersion}"`));
              }
              yield TerminalDefaultCase(Return(`"${metadata.apiVersions[0]}"`));
            });
          }
        }));
        continue;
      }

      if (this.dropBodyParameter && parameter.details.csharp.isBodyParameter) {
        // we're supposed to use parameters for the body parameter instead of a big object
        const expandedBodyParameter = this.add(new BackedProperty(parameter.details.csharp.name, td, {
          description: parameter.details.csharp.description,
          initializer: (parameter.schema.type === JsonType.Array) ? `null` : `new ${parameter.schema.details.csharp.fullname}()`,
          setAccess: Access.Private,
          getAccess: Access.Private,
        }));
        if (vps) {
          for (const vParam of vps.body) {
            const propertyType = this.state.project.schemaDefinitionResolver.resolveTypeDeclaration(<Schema>vParam.schema, vParam.required, this.state);
            const cmdletParameter = new ImplementedProperty(vParam.name, propertyType, {
              getterStatements: new Statements(`return ${expandedBodyParameter.value}.${vParam.origin.name};`),
              setterStatements: new Statements(`${expandedBodyParameter.value}.${vParam.origin.name} = value;`)
            });
            const desc = (vParam.description || 'HELP MESSAGE MISSING').replace(/[\r?\n]/gm, '');
            cmdletParameter.add(new Attribute(ParameterAttribute, { parameters: [new LiteralExpression(`Mandatory = ${vParam.required ? 'true' : 'false'}`), new LiteralExpression(`HelpMessage = "${escapeString(desc)}"`)] }));
            cmdletParameter.description = desc;

            if (propertyType.schema.details.csharp.enum !== undefined) {
              cmdletParameter.add(new Attribute(ArgumentCompleterAttribute, { parameters: [`typeof(${propertyType.declaration})`] }));
            }

            this.add(cmdletParameter);
          }
        }

        // const vp = parameter.schema.details.csharp.virtualProperties;
        // addPowershellParameters(this, <Schema>parameter.schema, expandedBodyParameter);
        // if (vp) {
        // virtualPropertiesToPowerShellParameters(this, [...vp.owned, ...vp.inherited, ...vp.inlined], expandedBodyParameter);
        //}

        this.bodyParameter = expandedBodyParameter;
        continue;
      }

      /*
      // regular cmdlet parameter
      const regularCmdletParameter = this.add(new BackedProperty(parameter.details.csharp.name, td, {
        metadata: {
          parameterDefinition: parameter.details.csharp.httpParameter
        },
        description: parameter.details.csharp.description
      }));

      const parameters = [new LiteralExpression('Mandatory = true'), new LiteralExpression(`HelpMessage = "${escapeString(parameter.details.csharp.description) || 'HELP MESSAGE MISSING'}"`)];
      if (parameter.details.csharp.isBodyParameter) {
        parameters.push(new LiteralExpression('ValueFromPipeline = true'));
        this.bodyParameter = regularCmdletParameter;
      }
      regularCmdletParameter.add(new Attribute(ParameterAttribute, { parameters }));

      if (parameter.details.csharp.completer) {
        // add the completer to this class and tag this parameter with the completer.
        // regularCmdletParameter.add(new Attribute(ArgumentCompleterAttribute, { parameters: [`typeof(${this.declaration})`] }));
      }

      if (td.schema.details.csharp.enum !== undefined) {
        regularCmdletParameter.add(new Attribute(ArgumentCompleterAttribute, { parameters: [`typeof(${td.declaration})`] }));
      }
      */
    }

    if (vps) {
      for (const vParam of vps.operation) {
        const td = this.state.project.schemaDefinitionResolver.resolveTypeDeclaration(<Schema>vParam.schema, /*parameter.required*/ true, this.state);
        const origin = <IParameter>vParam.origin;
        const regularCmdletParameter = this.add(new BackedProperty(vParam.name, td, {
          metadata: {
            parameterDefinition: origin.details.csharp.httpParameter
          },
          description: vParam.description
        }));

        const parameters = [new LiteralExpression('Mandatory = true'), new LiteralExpression(`HelpMessage = "${escapeString(vParam.description) || 'HELP MESSAGE MISSING'}"`)];
        if (origin.details.csharp.isBodyParameter) {
          parameters.push(new LiteralExpression('ValueFromPipeline = true'));
          this.bodyParameter = regularCmdletParameter;
        }
        regularCmdletParameter.add(new Attribute(ParameterAttribute, { parameters }));

        if (origin.details.csharp.completer) {
          // add the completer to this class and tag this parameter with the completer.
          // regularCmdletParameter.add(new Attribute(ArgumentCompleterAttribute, { parameters: [`typeof(${this.declaration})`] }));
        }

        if (td.schema.details.csharp.enum !== undefined) {
          regularCmdletParameter.add(new Attribute(ArgumentCompleterAttribute, { parameters: [`typeof(${td.declaration})`] }));
        }
      }
    }
  }

  private addClassAttributes(operation: command.CommandOperation, variantName: string) {
    const cmdletAttribParams: Array<ExpressionOrLiteral> = [
      category[operation.details.csharp.verb] ? verbEnum(category[operation.details.csharp.verb], operation.details.csharp.verb) : `"${operation.details.csharp.verb}"`,
      new StringExpression(variantName)
    ];

    if (this.isWritableCmdlet(operation)) {
      cmdletAttribParams.push(`SupportsShouldProcess = true`);
    }

    if (!!operation.details.csharp.hidden) {
<<<<<<< HEAD
      this.add(new Attribute(DoNotExportAttribute));
      const noun = `${operation.details.csharp.subjectPrefix}${operation.details.csharp.subject}`
      const cmdletName = `${operation.details.csharp.verb}-${noun}${operation.details.csharp.name ? `_${operation.details.csharp.name}` : ''}`;
      this.state.service.Message({ Channel: Channel.Verbose, Text: `[DIRECTIVE] Applied 'hidden' directive to ${cmdletName}. Added attribute ${DoNotExportAttribute.declaration} to cmdlet.` });
=======
      this.add(new Attribute(InternalExportAttribute));
      const cmdletName = `${operation.details.csharp.verb}-${operation.details.csharp.name ? `${operation.details.csharp.noun}_${operation.details.csharp.name}` : operation.details.csharp.noun}`;
      this.state.service.Message({ Channel: Channel.Verbose, Text: `Applied 'hidden' directive to ${cmdletName}. Added attribute ${InternalExportAttribute.declaration} to cmdlet.` });
>>>>>>> 41232e02
    }

    this.add(new Attribute(CmdletAttribute, { parameters: cmdletAttribParams }));

    // set to hold the output types
    const outputTypes = new Set<string>();
    for (const httpOperation of values(operation.callGraph)) {
      const pageableInfo = httpOperation.details.csharp.pageable;
      for (const item of items(httpOperation.responses).linq.where(each => each.key !== 'default')) {
        for (const schema of values(item.value).linq.selectNonNullable(each => each.schema)) {
          const props = getAllProperties(schema);

          // does the target type just wrap a single output?
          const typeDeclaration = props.length !== 1 ?
            this.state.project.schemaDefinitionResolver.resolveTypeDeclaration(<Schema>schema, true, this.state) :
            this.state.project.schemaDefinitionResolver.resolveTypeDeclaration(<Schema>props[0].schema, true, this.state);

          let type = '';
          if (typeDeclaration instanceof ArrayOf) {
            type = typeDeclaration.elementTypeDeclaration;
          } else if (pageableInfo && pageableInfo.responseType === 'pageable') {
            const nestedSchema = typeDeclaration.schema.properties[pageableInfo.itemName].schema;
            const nestedTypeDeclaration = this.state.project.schemaDefinitionResolver.resolveTypeDeclaration(nestedSchema, true, this.state);
            type = (<ArrayOf>nestedTypeDeclaration).elementTypeDeclaration;
          } else {
            type = typeDeclaration.declaration;
          }

          outputTypes.add(`typeof(${type})`);
        }
      }
    }

    // if any response does not return,
    // the cmdlet should have a PassThru parameter
    const shouldAddPassThru: boolean = values(operation.callGraph)
      .linq.selectMany(httpOperation => items(httpOperation.responses))
      .linq.selectMany(responsesItem => responsesItem.value)
      .linq.any(value => value.schema === undefined);
    if (outputTypes.size === 0) {
      outputTypes.add(`typeof(${dotnet.Bool})`);
    }

    this.add(new Attribute(OutputTypeAttribute, { parameters: [...outputTypes] }));
    if (shouldAddPassThru) {
      const messageAndDescription = `When specified, PassThru will force the cmdlet return a 'bool' given that there isn't a return type by default.`;
      const passThru = this.add(new Property('PassThru', SwitchParameter, { description: messageAndDescription }));
      passThru.add(new Attribute(ParameterAttribute, { parameters: ['Mandatory = false', `HelpMessage = "${messageAndDescription}"`] }));
    }

    this.add(new Attribute(DescriptionAttribute, { parameters: [new StringExpression(this.description)] }))
    this.add(new Attribute(GeneratedAttribute));
    if (operation.extensions && operation.extensions['x-ms-metadata'] && operation.extensions['x-ms-metadata'].profiles) {
      const profileNames = Object.keys(operation.extensions['x-ms-metadata'].profiles);
      // wrap profile names
      profileNames.forEach((element, index) => {
        profileNames[index] = `"${element}"`;
      });

      this.add(new Attribute(ProfileAttribute, { parameters: [...profileNames] }));
    }
  }
}

const Verbs = {
  Common: 'System.Management.Automation.VerbsCommon',
  Data: 'System.Management.Automation.VerbsData',
  Lifecycle: 'System.Management.Automation.VerbsLifecycle',
  Diagnostic: 'System.Management.Automation.VerbsDiagnostic',
  Communications: 'System.Management.Automation.VerbsCommunications',
  Security: 'System.Management.Automation.VerbsSecurity',
  Other: 'System.Management.Automation.VerbsOther'
};

const category: { [verb: string]: string } = {
  'Add': Verbs.Common,
  'Clear': Verbs.Common,
  'Close': Verbs.Common,
  'Copy': Verbs.Common,
  'Enter': Verbs.Common,
  'Exit': Verbs.Common,
  'Find': Verbs.Common,
  'Format': Verbs.Common,
  'Get': Verbs.Common,
  'Hide': Verbs.Common,
  'Join': Verbs.Common,
  'Lock': Verbs.Common,
  'Move': Verbs.Common,
  'New': Verbs.Common,
  'Open': Verbs.Common,
  'Optimize': Verbs.Common,
  'Pop': Verbs.Common,
  'Push': Verbs.Common,
  'Redo': Verbs.Common,
  'Remove': Verbs.Common,
  'Rename': Verbs.Common,
  'Reset': Verbs.Common,
  'Resize': Verbs.Common,
  'Search': Verbs.Common,
  'Select': Verbs.Common,
  'Set': Verbs.Common,
  'Show': Verbs.Common,
  'Skip': Verbs.Common,
  'Split': Verbs.Common,
  'Step': Verbs.Common,
  'Switch': Verbs.Common,
  'Undo': Verbs.Common,
  'Unlock': Verbs.Common,
  'Watch': Verbs.Common,
  'Backup': Verbs.Data,
  'Checkpoint': Verbs.Data,
  'Compare': Verbs.Data,
  'Compress': Verbs.Data,
  'Convert': Verbs.Data,
  'ConvertFrom': Verbs.Data,
  'ConvertTo': Verbs.Data,
  'Dismount': Verbs.Data,
  'Edit': Verbs.Data,
  'Expand': Verbs.Data,
  'Export': Verbs.Data,
  'Group': Verbs.Data,
  'Import': Verbs.Data,
  'Initialize': Verbs.Data,
  'Limit': Verbs.Data,
  'Merge': Verbs.Data,
  'Mount': Verbs.Data,
  'Out': Verbs.Data,
  'Publish': Verbs.Data,
  'Restore': Verbs.Data,
  'Save': Verbs.Data,
  'Sync': Verbs.Data,
  'Unpublish': Verbs.Data,
  'Update': Verbs.Data,
  'Approve': Verbs.Lifecycle,
  'Assert': Verbs.Lifecycle,
  'Complete': Verbs.Lifecycle,
  'Confirm': Verbs.Lifecycle,
  'Deny': Verbs.Lifecycle,
  'Disable': Verbs.Lifecycle,
  'Enable': Verbs.Lifecycle,
  'Install': Verbs.Lifecycle,
  'Invoke': Verbs.Lifecycle,
  'Register': Verbs.Lifecycle,
  'Request': Verbs.Lifecycle,
  'Restart': Verbs.Lifecycle,
  'Resume': Verbs.Lifecycle,
  'Start': Verbs.Lifecycle,
  'Stop': Verbs.Lifecycle,
  'Submit': Verbs.Lifecycle,
  'Suspend': Verbs.Lifecycle,
  'Uninstall': Verbs.Lifecycle,
  'Unregister': Verbs.Lifecycle,
  'Wait': Verbs.Lifecycle,
  'Debug': Verbs.Diagnostic,
  'Measure': Verbs.Diagnostic,
  'Ping': Verbs.Diagnostic,
  'Repair': Verbs.Diagnostic,
  'Resolve': Verbs.Diagnostic,
  'Test': Verbs.Diagnostic,
  'Trace': Verbs.Diagnostic,
  'Connect': Verbs.Communications,
  'Disconnect': Verbs.Communications,
  'Read': Verbs.Communications,
  'Receive': Verbs.Communications,
  'Send': Verbs.Communications,
  'Write': Verbs.Communications,
  'Block': Verbs.Security,
  'Grant': Verbs.Security,
  'Protect': Verbs.Security,
  'Revoke': Verbs.Security,
  'Unblock': Verbs.Security,
  'Unprotect': Verbs.Security,
  'Use': Verbs.Other,
};<|MERGE_RESOLUTION|>--- conflicted
+++ resolved
@@ -754,16 +754,10 @@
     }
 
     if (!!operation.details.csharp.hidden) {
-<<<<<<< HEAD
-      this.add(new Attribute(DoNotExportAttribute));
+      this.add(new Attribute(InternalExportAttribute));
       const noun = `${operation.details.csharp.subjectPrefix}${operation.details.csharp.subject}`
       const cmdletName = `${operation.details.csharp.verb}-${noun}${operation.details.csharp.name ? `_${operation.details.csharp.name}` : ''}`;
-      this.state.service.Message({ Channel: Channel.Verbose, Text: `[DIRECTIVE] Applied 'hidden' directive to ${cmdletName}. Added attribute ${DoNotExportAttribute.declaration} to cmdlet.` });
-=======
-      this.add(new Attribute(InternalExportAttribute));
-      const cmdletName = `${operation.details.csharp.verb}-${operation.details.csharp.name ? `${operation.details.csharp.noun}_${operation.details.csharp.name}` : operation.details.csharp.noun}`;
-      this.state.service.Message({ Channel: Channel.Verbose, Text: `Applied 'hidden' directive to ${cmdletName}. Added attribute ${InternalExportAttribute.declaration} to cmdlet.` });
->>>>>>> 41232e02
+      this.state.service.Message({ Channel: Channel.Verbose, Text: `[DIRECTIVE] Applied 'hidden' directive to ${cmdletName}. Added attribute ${InternalExportAttribute.declaration} to cmdlet.` });
     }
 
     this.add(new Attribute(CmdletAttribute, { parameters: cmdletAttribParams }));
