--- conflicted
+++ resolved
@@ -48,230 +48,16 @@
     await generatePsm1(service, project);
     await generateFormatPs1xml(service, model, project);
 
-<<<<<<< HEAD
-=======
-    // debug data
-    service.WriteFile(join(project.moduleFolder, 'code-model-v3.powershell.yaml'), serialize(model), undefined, 'source-file-other');
->>>>>>> 21be5bdf
   } catch (E) {
     console.error(`${__filename} - FAILURE ${JSON.stringify(E)}`);
     throw E;
   }
 }
 
-<<<<<<< HEAD
-async function copyRuntime(service: Host, project: Project) {
-  // PowerShell Scripts
-  await copyResources(join(resources, 'scripts', 'powershell'), async (fname, content) => service.WriteFile(fname, content, undefined, sourceFileCSharp));
-
-  // c# files
-  await copyResources(join(resources, 'runtime', 'powershell'), async (fname, content) => service.WriteFile(join(project.runtimefolder, fname), content, undefined, sourceFileCSharp), project.overrides);
-  if (project.azure) {
-    await copyResources(join(resources, 'runtime', 'powershell.azure'), async (fname, content) => service.WriteFile(join(project.runtimefolder, fname), content, undefined, sourceFileCSharp), project.overrides);
-  }
-}
-
-async function generateCsproj(service: Host, project: Project) {
-  // write out the csproj file if it's not there.
-  if (!await service.ReadFile(project.csproj)) {
-    service.WriteFile(project.csproj, `<Project Sdk="Microsoft.NET.Sdk">
-
-  <PropertyGroup>
-    <LangVersion>7.1</LangVersion>
-    <OutputType>Library</OutputType>
-     <TargetFramework>netstandard2.0</TargetFramework>
-    <nowarn>1998</nowarn> <!-- some methods are marked async that don't have an await in them.-->
-  </PropertyGroup>
-
-  <ItemGroup>
-    <PackageReference Include="PowerShellStandard.Library" Version="5.1.0" />
-    <PackageReference Include="Microsoft.CSharp" Version="4.4.1" />
-    <PackageReference Include="System.Text.Encodings.Web" Version="4.3.0" />
-  </ItemGroup>
-</Project>
-`, undefined, sourceFileCSharp);
-  }
-}
-
-async function generateModule(service: Host, project: Project) {
-  setIndentation(2);
-  // write out the psd1 file if it's not there.
-
-  const psd1 = new PsdFile(await service.ReadFile(project.psd1));
-
-  // don't overwrite this section if it exists.
-  if (!psd1.has('identity')) {
-    psd1.append('identity', function* () {
-      yield indent(`ModuleVersion="1.0"`);
-      yield indent(`Description=""`);
-      yield indent(`PowerShellVersion="3.0"`);
-      if (project.azure) {
-        yield indent(`Author="Microsoft Corporation"`);
-        yield indent(`CompanyName="Microsoft Corporation"`);
-        yield indent(`Copyright="Microsoft Corporation. All rights reserved."`);
-      }
-    });
-  }
-
-  if (!psd1.has('private data')) {
-    psd1.append('private data', function* () {
-      yield ``;
-      yield indent(`PrivateData = @{`);
-      yield indent(`# Package Metadata for PowerShellGet`, 2)
-      yield indent(`PSData = @{`, 2);
-
-      if (project.azure) {
-        yield indent(`# Tags applied to this module.These help with module discovery in online galleries.`, 3);
-        yield indent(`Tags = 'Azure', 'ServiceManagement'`, 3)
-        yield ``;
-        yield indent(`# A URL to the license for this module.`, 3)
-        yield indent(`LicenseUri = 'https://aka.ms/azps-license'`, 3)
-        yield ``;
-        yield indent(`# A URL to the main website for this project.`, 3)
-        yield indent(`ProjectUri = 'https://github.com/Azure/azure-powershell'`, 3)
-        yield ``;
-        yield indent(`# A URL to an icon representing this module.`, 3)
-        yield indent(`# IconUri = ''`, 3)
-        yield ``;
-        yield indent(`# ReleaseNotes of this module`, 3)
-        yield indent(`ReleaseNotes = ''`, 3)
-        yield ``;
-        yield indent(`# External dependent modules of this module`, 3)
-        yield indent(`# ExternalModuleDependencies = ''`, 3)
-        yield ``;
-      } else {
-        // non-azure cmdlets
-        yield indent(`# Tags applied to this module.These help with module discovery in online galleries.`, 3);
-        yield indent(`Tags = ''`, 3)
-        yield ``;
-        yield indent(`# A URL to the license for this module.`, 3)
-        yield indent(`LicenseUri = ''`, 3)
-        yield ``;
-        yield indent(`# A URL to the main website for this project.`, 3)
-        yield indent(`ProjectUri = ''`, 3)
-        yield ``;
-        yield indent(`# A URL to an icon representing this module.`, 3)
-        yield indent(`# IconUri = ''`, 3)
-        yield ``;
-        yield indent(`# ReleaseNotes of this module`, 3)
-        yield indent(`ReleaseNotes = ''`, 3)
-        yield ``;
-        yield indent(`# External dependent modules of this module`, 3)
-        yield indent(`# ExternalModuleDependencies = ''`, 3)
-      }
-      yield indent(`} # End of PSData hashtable`, 2)
-
-      yield indent(`} # End of PrivateData hashtable`)
-      yield ``;
-    });
-  }
-
-  // don't overwrite this section if it exists.
-  if (!psd1.has('exports')) {
-    psd1.append('exports', function* () {
-      yield indent(`# don't export any actual cmdlets by default`);
-      yield indent(`CmdletsToExport = ''`);
-      yield ``;
-      yield indent(`# export the functions that we loaded(these are the proxy cmdlets)`);
-      yield indent(`FunctionsToExport = '*-*'`);
-    });
-  }
-
-  // always overwrite this section
-  psd1.append('modules', function* () {
-    yield ``;
-    yield indent(`# Warning: This region is code-generated and will get replaced upon regeneration.`);
-    yield ``;
-    yield indent(`NestedModules = @(`);
-    yield indent(`"./bin/${project.moduleName}.private.dll"`, 2);
-    yield indent(`"${project.psm1}"`, 2);
-    yield indent(`)`);
-    yield ``;
-    if (project.azure) {
-      yield indent(`RequiredModules = @(`);
-      // add in reference to the profile module here.
-      yield indent(`# @({ModuleName="Az.Accounts", ModuleVersion="2.0",Guid="00000000-0000-0000-0000-000000000000"})`, 2);
-      yield indent(`)`);
-      yield ``;
-    }
-    yield indent(`FormatsToProcess = @(`);
-    yield indent(`"./${project.moduleName}.format.ps1xml"`, 2);
-    yield indent(`)`);
-  })
-
-  service.WriteFile(project.psd1, psd1.text, undefined, 'source-file-powershell');
-
-  // write out the psm1 file if it's not there.
-
-  const psm1 = new PSScriptFile(await service.ReadFile(project.psm1) || '');
-
-  if (project.azure) {
-    psm1.prepend('AzureInitialization', `
-    # from PSModulePath
-    # (this must be the modified version of Az.Accounts)
-
-    $module = Get-Module Az.Accounts 
-    if ($module -ne $null -and $module.Version.ToString().CompareTo("0.4.0") -lt 0) 
-    { 
-        Write-Error "This module requires Az.Accounts version 0.4.0. An earlier version of Az.Accounts is imported in the current PowerShell session. Please open a new session before importing this module. This error could indicate that multiple incompatible versions of the Azure PowerShell cmdlets are installed on your system. Please see https://aka.ms/azps-version-error for troubleshooting information." -ErrorAction Stop 
-    } 
-    elseif ($module -eq $null) 
-    { 
-        $module = Import-Module Az.Accounts -MinimumVersion 0.4.0 -Scope Global -passthru
-    }
-
-    Write-Host "Loaded Common Module '$($module.Name)'"
-
-    # ask for the table of functions we can call in the common module.
-    $VTable = Register-AzModule
-
-    # delegate responsibility to the common module for tweaking the pipeline at module load
-    $instance.OnModuleLoad = $VTable.OnModuleLoad
-
-    # and a chance to tweak the pipeline when we are about to make a call.
-    $instance.OnNewRequest = $VTable.OnNewRequest
-
-    # Need to get parameter values back from the common module
-    $instance.GetParameterValue = $VTable.GetParameterValue
-
-    # need to let the common module listen to events from this module
-    $instance.EventListener = $VTable.EventListener
-
-    # get argument completers from the common module
-    $instance.ArgumentCompleter = $VTable.ArgumentCompleter
-`);
-  }
-
-  psm1.prepend('Initialization', `
-    # this module instance.
-    $instance =  [${project.serviceNamespace.moduleClass.declaration}]::Instance
-
-    # load nested script module if it exists
-    if(Test-Path "$PSScriptRoot/bin/${project.moduleName}.scripts.psm1") {
-      Import-Module "$PSScriptRoot/bin/${project.moduleName}.scripts.psm1"
-    }
-
-    $privatemodule = Import-Module -PassThru "$PSScriptRoot/bin/${project.moduleName}.private.dll"
-    # export the 'exported' cmdlets
-    Get-ChildItem "$PSScriptRoot/exported" -Recurse -Filter "*.ps1" -File | Sort-Object Name | ForEach-Object {
-      Write-Verbose "Dot sourcing private script file: $($_.Name)"
-      . $_.FullName
-      # Explicity export the member
-      Export-ModuleMember -Function $_.BaseName
-    }`);
-
-  psm1.append('Finalization', `
-    # finish initialization of this module
-    $instance.Init();
-  `);
-
-  psm1.trim();
-=======
 async function copyRequiredFiles(service: Host, project: Project) {
   // Project assets
   await copyResources(join(resources, 'assets'), async (fname, content) => service.WriteFile(fname, content, undefined, 'source-file-other'));
->>>>>>> 21be5bdf
 
   // Runtime files
   await copyResources(join(resources, 'runtime'), async (fname, content) => service.WriteFile(join(project.runtimefolder, fname), content, undefined, sourceFileCSharp), project.overrides);
-}+}
