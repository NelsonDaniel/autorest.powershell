--- conflicted
+++ resolved
@@ -107,24 +107,9 @@
 
   if (isAzure) {
     // tweak names for PS
-<<<<<<< HEAD
-    for (const operation of values(model.commands.operations)) {
-      for (const parameter of values(operation.parameters)) {
-
-        const Name = 'Name';
-        const parameterNamesLowerCase = operation.parameters.map(each => each.name.toLowerCase());
-        // resource name for resource matching cmdlet verb should be 'Name'
-        if ((operation.details.csharp.noun + Name).toLowerCase() === parameter.details.csharp.name.toLowerCase() && !parameterNamesLowerCase.includes(Name.toLocaleLowerCase())) {
-          // save previous name as alias
-          parameter.details.csharp.alias = [parameter.details.csharp.name];
-
-          // asign new name
-          parameter.details.csharp.name = Name;
-=======
     for (const operations of values(model.commands.operations)) {
       for (const parameter of values(operations.parameters)) {
         const parameterNamesLowerCase = operations.parameters.map(each => each.name.toLowerCase());
->>>>>>> c690be56
 
         // plural Parameters -> singular, for well-known parameters
         if (parametersToSingularize.has(parameter.details.csharp.name.toLowerCase())
