--- conflicted
+++ resolved
@@ -14,13 +14,7 @@
   'tags'
 ]);
 
-<<<<<<< HEAD
-=======
-let isAzure = false;
-
->>>>>>> 04490305
 export async function namer(service: Host) {
-  isAzure = !!await service.GetValue('azure') || !!await service.GetValue('azure-arm') || false;
   return processCodeModel(tweakModel, service);
 }
 
@@ -41,8 +35,9 @@
   }
 }
 
-async function tweakModel(model: codemodel.Model): Promise<codemodel.Model> {
-
+async function tweakModel(model: codemodel.Model, service: Host): Promise<codemodel.Model> {
+  // get the value 
+  const isAzure = !!await service.GetValue('azure') || !!await service.GetValue('azure-arm') || false;
   // make sure csharp has all the model details
   if (!model.details.csharp) {
     model.details.csharp = linq.clone(model.details.default);
@@ -57,7 +52,6 @@
   }
 
   visited.clear();
-
   if (isAzure) {
     // tweak names for PS
     for (const operations of values(model.commands.operations)) {
