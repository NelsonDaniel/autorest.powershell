﻿using System;
using System.Collections;
using System.Collections.Generic;
using System.Linq;
using System.Management.Automation;
using System.Reflection;

namespace Microsoft.Rest.ClientRuntime.PowerShell
{
    internal static class PsExtensions
    {
        // https://stackoverflow.com/a/863944/294804
        // https://stackoverflow.com/a/4452598/294804
        // https://stackoverflow.com/a/28701974/294804
        // Note: This will unwrap nested collections, but we don't generate nested collections.
        public static Type Unwrap(this Type type)
        {
            if (type.IsArray)
            {
                return type.GetElementType().Unwrap();
            }

            var typeInfo = type.GetTypeInfo();
            if (typeInfo.IsGenericType
                && (typeInfo.GetGenericTypeDefinition() == typeof(Nullable<>) || typeof(IEnumerable<>).IsAssignableFrom(type)))
            {
                return typeInfo.GetGenericArguments().First().Unwrap();
            }

            return type;
        }

        // https://stackoverflow.com/a/863944/294804
        private static bool IsSimple(this Type type)
        {
            var typeInfo = type.GetTypeInfo();
            return typeInfo.IsPrimitive
                   || typeInfo.IsEnum
                   || type == typeof(string)
                   || type == typeof(decimal);
        }

        // https://stackoverflow.com/a/32025393/294804
        private static bool HasImplicitConversion(this Type baseType, Type targetType) =>
            baseType.GetMethods(BindingFlags.Public | BindingFlags.Static)
                .Where(mi => mi.Name == "op_Implicit" && mi.ReturnType == targetType)
                .Any(mi => mi.GetParameters().FirstOrDefault()?.ParameterType == baseType);

        public static bool IsPsSimple(this Type type)
        {
            var unwrappedType = type.Unwrap();
            return unwrappedType.IsSimple()
                   || unwrappedType == typeof(SwitchParameter)
                   || unwrappedType == typeof(Hashtable)
                   || unwrappedType == typeof(PSCredential)
                   || unwrappedType == typeof(ScriptBlock)
                   || unwrappedType == typeof(DateTime)
                   || unwrappedType == typeof(Uri)
                   || unwrappedType.HasImplicitConversion(typeof(string));
        }

        public static string ToPsList(this IEnumerable<string> items) => String.Join(", ", items.Select(i => $"'{i}'"));

        public static IEnumerable<string> ToAliasNames(this IEnumerable<Attribute> attributes) => attributes.OfType<AliasAttribute>().SelectMany(aa => aa.AliasNames).Distinct();

<<<<<<< HEAD
        public static T GetNestedProperty<T>(this PSObject psObject, params string[] names) => psObject.Properties.GetNestedProperty<T>(names);

        public static T GetNestedProperty<T>(this PSMemberInfoCollection<PSPropertyInfo> properties, params string[] names)
        {
            var lastName = names.Last();
            return names.Take(names.Length - 1).Aggregate(properties, (p, n) => p.GetProperty<PSObject>(n).Properties).GetProperty<T>(lastName);
        }

        public static T GetProperty<T>(this PSObject psObject, string name) => psObject.Properties.GetProperty<T>(name);

        public static T GetProperty<T>(this PSMemberInfoCollection<PSPropertyInfo> properties, string name) => properties?[name]?.Value is T result ? result : default(T);

        public static IEnumerable<T> RunScript<T>(this PSCmdlet cmdlet, string script) where T : class
=======
        public static IEnumerable<T> RunScript<T>(this PSCmdlet cmdlet, string script)
>>>>>>> ca9b215e
            => PsHelpers.RunScript<T>(cmdlet.InvokeCommand, script);

        public static void RunScript(this PSCmdlet cmdlet, string script)
            => cmdlet.RunScript<PSObject>(script);

        public static IEnumerable<T> RunScript<T>(this EngineIntrinsics engineIntrinsics, string script)
            => PsHelpers.RunScript<T>(engineIntrinsics.InvokeCommand, script);

        public static void RunScript(this EngineIntrinsics engineIntrinsics, string script)
            => engineIntrinsics.RunScript<PSObject>(script);

        public static IEnumerable<T> RunScript<T>(this PSCmdlet cmdlet, ScriptBlock block)
            => PsHelpers.RunScript<T>(cmdlet.InvokeCommand, block.ToString());

        public static void RunScript(this PSCmdlet cmdlet, ScriptBlock block)
            => cmdlet.RunScript<PSObject>(block.ToString());

        public static IEnumerable<T> RunScript<T>(this EngineIntrinsics engineIntrinsics, ScriptBlock block)
            => PsHelpers.RunScript<T>(engineIntrinsics.InvokeCommand, block.ToString());

        public static void RunScript(this EngineIntrinsics engineIntrinsics, ScriptBlock block)
            => engineIntrinsics.RunScript<PSObject>(block.ToString());
    }
}<|MERGE_RESOLUTION|>--- conflicted
+++ resolved
@@ -63,7 +63,6 @@
 
         public static IEnumerable<string> ToAliasNames(this IEnumerable<Attribute> attributes) => attributes.OfType<AliasAttribute>().SelectMany(aa => aa.AliasNames).Distinct();
 
-<<<<<<< HEAD
         public static T GetNestedProperty<T>(this PSObject psObject, params string[] names) => psObject.Properties.GetNestedProperty<T>(names);
 
         public static T GetNestedProperty<T>(this PSMemberInfoCollection<PSPropertyInfo> properties, params string[] names)
@@ -76,10 +75,7 @@
 
         public static T GetProperty<T>(this PSMemberInfoCollection<PSPropertyInfo> properties, string name) => properties?[name]?.Value is T result ? result : default(T);
 
-        public static IEnumerable<T> RunScript<T>(this PSCmdlet cmdlet, string script) where T : class
-=======
         public static IEnumerable<T> RunScript<T>(this PSCmdlet cmdlet, string script)
->>>>>>> ca9b215e
             => PsHelpers.RunScript<T>(cmdlet.InvokeCommand, script);
 
         public static void RunScript(this PSCmdlet cmdlet, string script)
