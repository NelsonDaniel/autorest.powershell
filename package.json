--- conflicted
+++ resolved
@@ -35,13 +35,8 @@
     "@types/js-yaml": "3.10.1",
     "@types/mocha": "latest",
     "@types/node": "^8.0.51",
-<<<<<<< HEAD
-    "mocha": "^5.1.1",
-    "mocha-typescript": "^1.1.4",
-=======
     "mocha": "latest",
     "mocha-typescript": "latest",
->>>>>>> 65d0be64
     "semver": "^5.4.1",
     "shx": "^0.2.2",
     "tslint": "^5.9.1",
@@ -53,13 +48,8 @@
   },
   "dependencies": {
     "@microsoft.azure/tasks": "^2.0.12",
-<<<<<<< HEAD
-    "@microsoft.azure/autorest-extension-base": "1.0.18",
-    "@microsoft.azure/async-io": "1.0.24",
-=======
     "@microsoft.azure/autorest-extension-base": "1.0.19",
     "@microsoft.azure/async-io": "2.0.19",
->>>>>>> 65d0be64
     "source-map-support": "0.5.3",
     "js-yaml": "^3.10.0",
     "typescript-simple": "8.0.6"
